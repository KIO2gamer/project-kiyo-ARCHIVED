--- conflicted
+++ resolved
@@ -343,10 +343,7 @@
             }
         }
 
-<<<<<<< HEAD
-=======
-
->>>>>>> 16760d74
+
         // Load commands and events
         loadCommands(client, path.join(__dirname, "./commands"));
         loadEvents(client, path.join(__dirname, "./events"));

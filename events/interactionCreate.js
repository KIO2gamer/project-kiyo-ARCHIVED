--- conflicted
+++ resolved
@@ -1,59 +1,24 @@
-<<<<<<< HEAD
-/**
- * Handles the execution of Discord slash commands.
- * 
- * This module exports an object with an `execute` method that is called when a Discord interaction event is received. The method checks if the interaction is a chat input command, retrieves the corresponding command from the client's command registry, and executes the command's `execute` method. If any errors occur during the command execution, it sends an ephemeral reply to the user indicating that an error occurred.
- */
 const { Events } = require('discord.js');
-=======
-const { Events } = require("discord.js");
->>>>>>> a5634376
 
 module.exports = {
   name: Events.InteractionCreate,
   async execute(interaction) {
     if (!interaction.isChatInputCommand()) return;
 
-<<<<<<< HEAD
-		const command = interaction.client.commands.get(interaction.commandName);
+		if (interaction.isChatInputCommand()) {
+			const command = interaction.client.commands.get(interaction.commandName);
 
-		if (!command) {
-			console.error(`No command matching ${interaction.commandName} was found.`);
-			return interaction.reply({
-				content: 'There was an error while executing this command!',
-				ephemeral: true,
-			});
-		}
+			if (!command) {
+				console.error(`No command matching ${interaction.commandName} was found.`);
+				return;
+			}
 
-		try {
-			await command.execute(interaction);
-		} catch (error) {
-			console.error(`Error executing ${interaction.commandName}`);
-			console.error(error);
-			await interaction.reply({
-				content: 'There was an error while executing this command!',
-				ephemeral: true,
-			});
+			try {
+				await command.execute(interaction);
+			} catch (error) {
+				console.error(`Error executing ${interaction.commandName}`);
+				console.error(error);
+			}
 		}
 	},
-=======
-    if (interaction.isChatInputCommand()) {
-      const command = interaction.client.commands.get(interaction.commandName);
-
-      if (!command) {
-        console.error(
-          `No command matching ${interaction.commandName} was found.`,
-        );
-        return;
-      }
-
-      try {
-        await command.execute(interaction);
-      } catch (error) {
-        console.error(`Error executing ${interaction.commandName}`);
-        console.error(error);
-      }
-    }
-  },
->>>>>>> a5634376
 };
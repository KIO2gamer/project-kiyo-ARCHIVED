--- conflicted
+++ resolved
@@ -1,12 +1,7 @@
-const {
-  SlashCommandBuilder,
-  EmbedBuilder,
-  PermissionFlagsBits,
-} = require("discord.js");
-const fs = require("fs");
+const { SlashCommandBuilder, EmbedBuilder, PermissionFlagsBits } = require('discord.js');
+const fs = require('fs');
 
 module.exports = {
-<<<<<<< HEAD
 	description_full: 'This command sends a pre-saved embed from a JSON file.',
 	usage: '/sendembed <embed_name>',
 	examples: ['/sendembed welcome', '/sendembed rules'],
@@ -33,52 +28,6 @@
 	async execute(interaction) {
 		const embedName = interaction.options.getString('embed_name');
 		const folderPath = './assets/json/embeds';
-=======
-  description_full: "This command sends a pre-saved embed from a JSON file.",
-  usage: "/sendembed <embed_name>",
-  examples: ["/sendembed welcome", "/sendembed rules"],
-  data: new SlashCommandBuilder()
-    .setName("sendembed")
-    .setDescription("Sends a pre-saved embed message.")
-    .addStringOption((option) =>
-      option
-        .setName("embed_name")
-        .setDescription("Select the type of embed to send")
-        .setRequired(true)
-        .addChoices(
-          { name: "Welcome", value: "welcome" },
-          { name: "Level Roles", value: "level_roles" },
-          { name: "Server Booster Perks", value: "booster_perks" },
-          { name: "Other Roles", value: "other_roles" },
-          { name: "Forms", value: "forms" },
-          { name: "Rules", value: "rules" }, // Combined rules option
-          { name: "Self-Assignable Roles", value: "self_roles" },
-        ),
-    )
-    .setDefaultMemberPermissions(PermissionFlagsBits.ManageMessages),
-
-  async execute(interaction) {
-    const embedName = interaction.options.getString("embed_name");
-    const folderPath = "./assets/json/embeds";
-
-    try {
-      if (embedName === "rules") {
-        // Handle sending multiple rule embeds
-        for (let i = 1; i <= 10; i++) {
-          const ruleFilePath = `${folderPath}/rules-${i}.json`;
-
-          if (fs.existsSync(ruleFilePath)) {
-            const data = fs.readFileSync(ruleFilePath);
-            const embedData = JSON.parse(data);
-            const embed = EmbedBuilder.from(embedData);
-            await interaction.channel.send({ embeds: [embed] });
-          }
-          // No error if a rule file is missing, it just skips to the next one
-        }
-      } else {
-        // Handle sending single embeds
-        const filePath = `${folderPath}/${embedName}.json`;
->>>>>>> a5634376
 
 		try {
 			if (embedName === 'rules') {
@@ -98,18 +47,6 @@
 				// Handle sending single embeds
 				const filePath = `${folderPath}/${embedName}.json`;
 
-<<<<<<< HEAD
-				if (!fs.existsSync(filePath)) {
-					return interaction.reply({
-						content: `Embed "${embedName}" not found.`,
-						ephemeral: true,
-					});
-				}
-
-				const data = fs.readFileSync(filePath);
-				const embedData = JSON.parse(data);
-				const embed = EmbedBuilder.from(embedData);
-
 				await interaction.channel.send({ embeds: [embed] });
 			}
 		} catch (error) {
@@ -120,16 +57,4 @@
 			});
 		}
 	},
-=======
-        await interaction.channel.send({ embeds: [embed] });
-      }
-    } catch (error) {
-      console.error(`Error sending embed:`, error);
-      await interaction.reply({
-        content: "An error occurred while sending the embed.",
-        ephemeral: true,
-      });
-    }
-  },
->>>>>>> a5634376
 };
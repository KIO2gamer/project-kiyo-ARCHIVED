--- conflicted
+++ resolved
@@ -2,77 +2,26 @@
 const fs = require("fs");
 
 module.exports = {
-<<<<<<< HEAD
 	description_full:
-		'Sets the category where new ticket channels will be created. Requires the "Manage Channels" permission.',
+		'Sets the category where new ticket channels will be created. Requires the "Administrator" permission.',
 	usage: '/set_ticket_category <category:category>',
-	examples: ['/set_ticket_category category:Support'],
+	examples: ['/set_ticket_category category:Tickets'],
 	data: new SlashCommandBuilder()
 		.setName('set_ticket_category')
 		.setDescription('Sets the category where tickets will be created.')
-		.setDefaultMemberPermissions(PermissionFlagsBits.ManageChannels)
+		.setDefaultMemberPermissions(PermissionFlagsBits.Administrator)
 		.addChannelOption(option =>
 			option
 				.setName('category')
-				.setDescription('The category to use for tickets.')
+				.setDescription('The category to use for new tickets.')
 				.setRequired(true)
 		),
 	async execute(interaction) {
 		const category = interaction.options.getChannel('category');
-		console.log(category);
 
-		// Validate that the provided channel is a category
-		if (category.type !== 4) {
-			return interaction.reply({
-				content: 'Please select a valid category channel.',
-				ephemeral: true,
-			});
-		}
+		const config = { ticketCategoryId: category.id };
+		fs.writeFileSync('./assets/json/ticketConfig.json', JSON.stringify(config));
 
-		const categoryId = category.id;
-
-		// Store the category ID in a JSON file
-		try {
-			const config = { ticketCategoryId: categoryId };
-			fs.writeFileSync(
-				'./assets/json/ticketConfig.json',
-				JSON.stringify(config, null, 2) // Use 2 spaces for indentation
-			);
-
-			interaction.reply({
-				content: `Ticket category set to: <#${categoryId}>`,
-				ephemeral: true,
-			});
-		} catch (error) {
-			console.error('Error writing ticket category to file:', error);
-			interaction.reply({
-				content: 'There was an error saving the ticket category. Please try again later.',
-				ephemeral: true,
-			});
-		}
+		interaction.reply(`Ticket category set to: ${category}`);
 	},
-=======
-  description_full:
-    'Sets the category where new ticket channels will be created. Requires the "Administrator" permission.',
-  usage: "/set_ticket_category <category:category>",
-  examples: ["/set_ticket_category category:Tickets"],
-  data: new SlashCommandBuilder()
-    .setName("set_ticket_category")
-    .setDescription("Sets the category where tickets will be created.")
-    .setDefaultMemberPermissions(PermissionFlagsBits.Administrator)
-    .addChannelOption((option) =>
-      option
-        .setName("category")
-        .setDescription("The category to use for new tickets.")
-        .setRequired(true),
-    ),
-  async execute(interaction) {
-    const category = interaction.options.getChannel("category");
-
-    const config = { ticketCategoryId: category.id };
-    fs.writeFileSync("./assets/json/ticketConfig.json", JSON.stringify(config));
-
-    interaction.reply(`Ticket category set to: ${category}`);
-  },
->>>>>>> a5634376
 };
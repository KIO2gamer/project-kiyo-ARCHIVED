--- conflicted
+++ resolved
@@ -1,22 +1,5 @@
-<<<<<<< HEAD
-/**
- * Displays statistics on reactions used in a specific channel or across the entire server. It shows the top 5 most used reactions and the top 5 users who react the most, within a specified timeframe or for the entire server history.
- *
- * @param {import('discord.js').CommandInteraction} interaction - The Discord interaction object.
- * @param {import('discord.js').Channel} [channel] - The channel to get reaction stats from (optional).
- * @param {string} [timeframe] - The timeframe to get stats for (e.g., "24h", "7d", "1M").
- * @returns {Promise<void>} - Resolves when the command has been executed.
- */
 const { SlashCommandBuilder, EmbedBuilder, ApplicationCommandOptionType } = require('discord.js');
 const moment = require('moment');
-=======
-const {
-  SlashCommandBuilder,
-  EmbedBuilder,
-  ApplicationCommandOptionType,
-} = require("discord.js");
-const moment = require("moment");
->>>>>>> a5634376
 
 module.exports = {
   description_full:

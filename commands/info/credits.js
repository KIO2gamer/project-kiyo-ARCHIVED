<<<<<<< HEAD
/**
 * Provides an embed that displays a list of contributors who helped create the bot, with their Discord usernames linked to their IDs.
 *
 * @module commands/info/credits
 * @description Shows an embed acknowledging and listing the contributors who helped create the bot, linking their Discord usernames to their IDs.
 * @usage /credits
 * @example /credits
 */

const { SlashCommandBuilder, EmbedBuilder } = require('discord.js');
=======
const { SlashCommandBuilder, EmbedBuilder } = require("discord.js");
>>>>>>> a5634376

module.exports = {
  description_full:
    "Shows an embed acknowledging and listing the contributors who helped create the bot, linking their Discord usernames to their IDs.",
  usage: "/credits",
  examples: ["/credits"],
  data: new SlashCommandBuilder()
    .setName("credits")
    .setDescription("Shows an embed of users who helped make this bot."),

  async execute(interaction) {
    const contributors = [
      { command: "steel", name: "steeles.0", id: "1271082993427021825" },
      { command: "koifish", name: "hallow_spice", id: "1271082992953069570" },
      {
        command: "donottouch",
        name: "umbree_on_toast",
        id: "1271082992953069576",
      },
      { command: "rickroll", name: "flashxdfx", id: "1271082992953069573" },
      { command: "summon", name: "eesmal", id: "1271082993427021826" },
      { command: "snipe", name: "na51f", id: "1271082993427021824" },
      { command: "photo", name: "spheroidon", id: "1271082994102440083" },
      { command: "skibidi", name: "zenoz231", id: "1271082992953069577" },
      { command: "quokka", name: "wickiwacka2", id: "1271082992953069572" },
      { command: "uwu", name: "rizzwan.", id: "1271082993427021828" },
      { command: "boba", name: "pepsi_pro", id: "1271082992453816412" },
      { command: "lyricwhiz", name: "vipraz", id: "1271391276155011072" },
    ];

    const embed = new EmbedBuilder()
      .setTitle("✨ Credits ✨")
      .setColor("#0099ff")
      .setDescription(
        "A big thank you to all the amazing contributors who helped make this bot possible!",
      )
      .setTimestamp()
      .setFooter({ text: "Thanks to all the contributors!" });

    contributors.forEach((contributor) => {
      embed.addFields([
        {
          name: `**${contributor.name}**`,
          value: `</${contributor.command}:${contributor.id}>`,
          inline: true,
        },
      ]);
    });

    await interaction.reply({ embeds: [embed] });
  },
};<|MERGE_RESOLUTION|>--- conflicted
+++ resolved
@@ -1,17 +1,4 @@
-<<<<<<< HEAD
-/**
- * Provides an embed that displays a list of contributors who helped create the bot, with their Discord usernames linked to their IDs.
- *
- * @module commands/info/credits
- * @description Shows an embed acknowledging and listing the contributors who helped create the bot, linking their Discord usernames to their IDs.
- * @usage /credits
- * @example /credits
- */
-
 const { SlashCommandBuilder, EmbedBuilder } = require('discord.js');
-=======
-const { SlashCommandBuilder, EmbedBuilder } = require("discord.js");
->>>>>>> a5634376
 
 module.exports = {
   description_full:

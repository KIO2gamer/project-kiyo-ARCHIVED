<<<<<<< HEAD
/**
 * Fetches and displays the current weather for a given city using the WeatherAPI.
 * Information includes temperature, feels like temperature, humidity, wind, pressure, UV index, and more.
 *
 * @param {string} city - The city to get the weather for.
 * @returns {Promise<void>} - Resolves when the weather information has been displayed.
 */
const { SlashCommandBuilder } = require('@discordjs/builders');
const { EmbedBuilder } = require('discord.js');
const axios = require('axios');
=======
const { SlashCommandBuilder } = require("@discordjs/builders");
const { EmbedBuilder } = require("discord.js");
const axios = require("axios");
>>>>>>> a5634376

module.exports = {
  description_full:
    "Fetches and displays the current weather for a given city using the WeatherAPI. Information includes temperature, feels like temperature, humidity, wind, pressure, UV index, and more.",
  usage: "/weather <city>",
  examples: ["/weather London", '/weather "New York"'],
  data: new SlashCommandBuilder()
    .setName("weather")
    .setDescription("Gets the current weather for a specified city")
    .addStringOption((option) =>
      option
        .setName("city")
        .setDescription("The city you want to get the weather for")
        .setRequired(true),
    ),

  async execute(interaction) {
    const city = interaction.options.getString("city");
    const apiKey = process.env.WEATHER_API_KEY; // Replace with your WeatherAPI key

    try {
      const response = await axios.get(
        `https://api.weatherapi.com/v1/current.json`,
        {
          params: {
            key: apiKey,
            q: city,
          },
        },
      );

      const weather = response.data;
      const {
        temp_c,
        temp_f,
        feelslike_c,
        feelslike_f,
        humidity,
        wind_kph,
        wind_mph,
        wind_degree,
        wind_dir,
        pressure_mb,
        precip_mm,
        cloud,
        uv,
        vis_km,
        vis_miles,
      } = weather.current;

      const { name, region, country, localtime } = weather.location;
      const { text: condition, icon } = weather.current.condition;

      const embed = new EmbedBuilder()
        .setTitle(`Weather in ${name}, ${region}, ${country}`)
        .setDescription(`**${condition}**`)
        .setThumbnail(`https:${icon}`)
        .addFields(
          {
            name: "Temperature",
            value: `${temp_c} °C / ${temp_f} °F`,
            inline: true,
          },
          {
            name: "Feels Like",
            value: `${feelslike_c} °C / ${feelslike_f} °F`,
            inline: true,
          },
          { name: "Humidity", value: `${humidity}%`, inline: true },
          {
            name: "Wind Speed",
            value: `${wind_kph} kph / ${wind_mph} mph`,
            inline: true,
          },
          {
            name: "Wind Direction",
            value: `${wind_degree}° ${wind_dir}`,
            inline: true,
          },
          { name: "Pressure", value: `${pressure_mb} mb`, inline: true },
          { name: "Precipitation", value: `${precip_mm} mm`, inline: true },
          { name: "Cloud Cover", value: `${cloud}%`, inline: true },
          { name: "UV Index", value: `${uv}`, inline: true },
          {
            name: "Visibility",
            value: `${vis_km} km / ${vis_miles} miles`,
            inline: true,
          },
          { name: "Local Time", value: `${localtime}`, inline: true },
        )
        .setFooter({
          text: "Powered by WeatherAPI",
          iconURL: "https://www.weatherapi.com/favicon.ico",
        })
        .setColor("#00aaff");

      await interaction.reply({ embeds: [embed] });
    } catch (error) {
      console.error(error);
      await interaction.reply(
        "Could not fetch the weather. Please make sure the city name is correct.",
      );
    }
  },
};<|MERGE_RESOLUTION|>--- conflicted
+++ resolved
@@ -1,19 +1,6 @@
-<<<<<<< HEAD
-/**
- * Fetches and displays the current weather for a given city using the WeatherAPI.
- * Information includes temperature, feels like temperature, humidity, wind, pressure, UV index, and more.
- *
- * @param {string} city - The city to get the weather for.
- * @returns {Promise<void>} - Resolves when the weather information has been displayed.
- */
 const { SlashCommandBuilder } = require('@discordjs/builders');
 const { EmbedBuilder } = require('discord.js');
 const axios = require('axios');
-=======
-const { SlashCommandBuilder } = require("@discordjs/builders");
-const { EmbedBuilder } = require("discord.js");
-const axios = require("axios");
->>>>>>> a5634376
 
 module.exports = {
   description_full:

--- conflicted
+++ resolved
@@ -1,140 +1,79 @@
-<<<<<<< HEAD
-const { SlashCommandBuilder, EmbedBuilder, ActionRowBuilder, ButtonBuilder, ButtonStyle } = require('discord.js');
-const axios = require('axios');
+const { SlashCommandBuilder, EmbedBuilder } = require('discord.js');
 
 module.exports = {
+	description_full:
+		'Fetches information about a video game from the Giant Bomb API. This can include the game’s description, genres, release date, platforms, and a link to its page on Giant Bomb.',
+	usage: '/gameinfo <search>',
+	examples: ['/gameinfo The Witcher 3', '/gameinfo "Grand Theft Auto V"'],
 	data: new SlashCommandBuilder()
 		.setName('gameinfo')
-		.setDescription('Fetches detailed information about a video game')
+		.setDescription('Fetches game information')
 		.addStringOption(option =>
 			option.setName('search').setDescription('Name of the game').setRequired(true)
 		),
 
 	async execute(interaction) {
-		await interaction.deferReply();
 		const gameName = interaction.options.getString('search');
 
 		try {
-			const response = await axios.get(`https://www.giantbomb.com/api/search/?api_key=${process.env.GIANT_BOMB_API_KEY}&format=json&query=${encodeURIComponent(gameName)}&resources=game&limit=1`);
-			const game = response.data.results[0];
+			// Fetch game information from Giant Bomb API
+			const response = await fetch(
+				`https://www.giantbomb.com/api/search/?api_key=${process.env.GIANT_BOMB_API_KEY}&format=json&query=${encodeURIComponent(gameName)}&resources=game`
+			);
+			const data = await response.json();
 
-			if (!game) {
-				return interaction.editReply('No game found with that name.');
+			if (data.results && data.results.length > 0) {
+				const game = data.results[0];
+
+				const embed = new EmbedBuilder()
+					.setColor('#0099ff')
+					.setTitle(game.name)
+					.setDescription(game.deck || 'No description available')
+					.setThumbnail(game.image ? game.image.small_url : null)
+					.addFields(
+						{
+							name: 'Genres',
+							value: game.genres ? game.genres.map(g => g.name).join(', ') : 'N/A',
+							inline: true,
+						},
+						{
+							name: 'Release Date',
+							value: game.original_release_date || 'Unknown',
+							inline: true,
+						},
+						{
+							name: 'Rating',
+							value: game.original_game_rating
+								? game.original_game_rating.map(r => r.name).join(', ')
+								: 'No rating available',
+							inline: true,
+						},
+						{
+							name: 'Platforms',
+							value: game.platforms
+								? game.platforms.map(p => p.name).join(', ')
+								: 'N/A',
+							inline: true,
+						},
+						{
+							name: 'Site Detail URL',
+							value: `[Link](${game.site_detail_url})`,
+							inline: true,
+						}
+					)
+					.setFooter({
+						text: `Requested by ${interaction.user.tag}`,
+						iconURL: interaction.user.displayAvatarURL({ dynamic: true }),
+					})
+					.setTimestamp();
+
+				await interaction.reply({ embeds: [embed] });
+			} else {
+				await interaction.reply('No game found with that name.');
 			}
-
-			const embed = new EmbedBuilder()
-				.setColor('#0099ff')
-				.setTitle(game.name)
-				.setDescription(game.deck || 'No description available')
-				.setThumbnail(game.image.small_url)
-				.addFields(
-					{ name: 'Release Date', value: game.original_release_date || 'Unknown', inline: true },
-					{ name: 'Platforms', value: game.platforms ? game.platforms.map(p => p.name).join(', ') : 'N/A', inline: true },
-					{ name: 'Genres', value: game.genres ? game.genres.map(g => g.name).join(', ') : 'N/A', inline: true },
-					{ name: 'Developers', value: game.developers ? game.developers.map(d => d.name).join(', ') : 'N/A' },
-					{ name: 'Publishers', value: game.publishers ? game.publishers.map(p => p.name).join(', ') : 'N/A' },
-					{ name: 'Rating', value: game.original_game_rating ? game.original_game_rating.map(r => r.name).join(', ') : 'No rating available' },
-				)
-				.setFooter({ text: `Data provided by Giant Bomb | Game ID: ${game.id}` });
-
-			const row = new ActionRowBuilder()
-				.addComponents(
-					new ButtonBuilder()
-						.setLabel('View on Giant Bomb')
-						.setStyle(ButtonStyle.Link)
-						.setURL(game.site_detail_url),
-				);
-
-			await interaction.editReply({ embeds: [embed], components: [row] });
-
 		} catch (error) {
 			console.error(error);
-			await interaction.editReply('An error occurred while fetching game info.');
+			await interaction.reply('An error occurred while fetching game info.');
 		}
 	},
-=======
-const { SlashCommandBuilder, EmbedBuilder } = require("discord.js");
-
-module.exports = {
-  description_full:
-    "Fetches information about a video game from the Giant Bomb API. This can include the game’s description, genres, release date, platforms, and a link to its page on Giant Bomb.",
-  usage: "/gameinfo <search>",
-  examples: ["/gameinfo The Witcher 3", '/gameinfo "Grand Theft Auto V"'],
-  data: new SlashCommandBuilder()
-    .setName("gameinfo")
-    .setDescription("Fetches game information")
-    .addStringOption((option) =>
-      option
-        .setName("search")
-        .setDescription("Name of the game")
-        .setRequired(true),
-    ),
-
-  async execute(interaction) {
-    const gameName = interaction.options.getString("search");
-
-    try {
-      // Fetch game information from Giant Bomb API
-      const response = await fetch(
-        `https://www.giantbomb.com/api/search/?api_key=${process.env.GIANT_BOMB_API_KEY}&format=json&query=${encodeURIComponent(gameName)}&resources=game`,
-      );
-      const data = await response.json();
-
-      if (data.results && data.results.length > 0) {
-        const game = data.results[0];
-
-        const embed = new EmbedBuilder()
-          .setColor("#0099ff")
-          .setTitle(game.name)
-          .setDescription(game.deck || "No description available")
-          .setThumbnail(game.image ? game.image.small_url : null)
-          .addFields(
-            {
-              name: "Genres",
-              value: game.genres
-                ? game.genres.map((g) => g.name).join(", ")
-                : "N/A",
-              inline: true,
-            },
-            {
-              name: "Release Date",
-              value: game.original_release_date || "Unknown",
-              inline: true,
-            },
-            {
-              name: "Rating",
-              value: game.original_game_rating
-                ? game.original_game_rating.map((r) => r.name).join(", ")
-                : "No rating available",
-              inline: true,
-            },
-            {
-              name: "Platforms",
-              value: game.platforms
-                ? game.platforms.map((p) => p.name).join(", ")
-                : "N/A",
-              inline: true,
-            },
-            {
-              name: "Site Detail URL",
-              value: `[Link](${game.site_detail_url})`,
-              inline: true,
-            },
-          )
-          .setFooter({
-            text: `Requested by ${interaction.user.tag}`,
-            iconURL: interaction.user.displayAvatarURL({ dynamic: true }),
-          })
-          .setTimestamp();
-
-        await interaction.reply({ embeds: [embed] });
-      } else {
-        await interaction.reply("No game found with that name.");
-      }
-    } catch (error) {
-      console.error(error);
-      await interaction.reply("An error occurred while fetching game info.");
-    }
-  },
->>>>>>> a5634376
 };
--- conflicted
+++ resolved
@@ -1,27 +1,11 @@
-<<<<<<< HEAD
-/**
- * Provides a slash command that displays information about a specific emoji on the server.
- * 
- * The command accepts a required string parameter 'emoji' which can be either the emoji's ID (a numeric string) or the emoji's name.
- * 
- * The command will reply with an embed that displays the following information about the emoji:
- * - Emoji name
- * - Emoji ID
- * - Emoji image URL
- * - Emoji creation date
- * - Whether the emoji is animated
- * - Whether the emoji is managed
- * 
- * If the provided 'emoji' parameter does not match a valid emoji on the server, the command will reply with an error message.
- */
 const { SlashCommandBuilder } = require('@discordjs/builders');
 const { EmbedBuilder } = require('discord.js');
 
 module.exports = {
 	description_full:
-		"Shows details about a specific emoji from the server, including its name, ID, image URL, creation date, whether it's animated, and whether it's managed.",
+		'Shows details about a specific emoji from the server, including its name, ID, image URL, creation date, whether it’s animated, and whether it’s managed.',
 	usage: '/emoji-info <emoji>',
-	examples: ['/emoji-info [emoji_id]', '/emoji-info MyCustomEmoji'],
+	examples: ['/emoji-info 😄', '/emoji-info MyCustomEmoji'],
 	data: new SlashCommandBuilder()
 		.setName('emoji-info')
 		.setDescription('Provides information about a specific emoji')
@@ -32,24 +16,17 @@
 				.setRequired(true)
 		),
 	async execute(interaction) {
-		const emojiInput = interaction.options.getString('emoji');
-		let emoji;
-
-		// Check if input is a valid emoji ID (numeric string)
-		if (/^\d+$/.test(emojiInput)) {
-			emoji = interaction.guild.emojis.cache.get(emojiInput);
-		} else {
-			// If not an ID, search by name
-			emoji = interaction.guild.emojis.cache.find(e => e.name === emojiInput);
-		}
+		const emoji = interaction.guild.emojis.cache.find(
+			e => e.name === interaction.options.getString('emoji')
+		);
 
 		if (!emoji) {
-			return interaction.reply('Emoji not found. Please use a valid emoji name or ID.');
+			return interaction.reply('Emoji not found.');
 		}
 
 		const embed = new EmbedBuilder()
 			.setTitle(`Emoji Info`)
-			.setThumbnail(emoji.imageURL())
+			.setThumbnail(emoji.url)
 			.addFields(
 				{ name: 'Emoji Name', value: emoji.name, inline: true },
 				{ name: 'Emoji ID', value: emoji.id, inline: true },
@@ -58,57 +35,6 @@
 				{ name: 'Emoji Animated', value: emoji.animated ? 'Yes' : 'No', inline: true },
 				{ name: 'Emoji Managed', value: emoji.managed ? 'Yes' : 'No', inline: true }
 			);
-=======
-const { SlashCommandBuilder } = require("@discordjs/builders");
-const { EmbedBuilder } = require("discord.js");
-
-module.exports = {
-  description_full:
-    "Shows details about a specific emoji from the server, including its name, ID, image URL, creation date, whether it’s animated, and whether it’s managed.",
-  usage: "/emoji-info <emoji>",
-  examples: ["/emoji-info 😄", "/emoji-info MyCustomEmoji"],
-  data: new SlashCommandBuilder()
-    .setName("emoji-info")
-    .setDescription("Provides information about a specific emoji")
-    .addStringOption((option) =>
-      option
-        .setName("emoji")
-        .setDescription("The emoji to get information about")
-        .setRequired(true),
-    ),
-  async execute(interaction) {
-    const emoji = interaction.guild.emojis.cache.find(
-      (e) => e.name === interaction.options.getString("emoji"),
-    );
-
-    if (!emoji) {
-      return interaction.reply("Emoji not found.");
-    }
-
-    const embed = new EmbedBuilder()
-      .setTitle(`Emoji Info`)
-      .setThumbnail(emoji.url)
-      .addFields(
-        { name: "Emoji Name", value: emoji.name, inline: true },
-        { name: "Emoji ID", value: emoji.id, inline: true },
-        { name: "Emoji URL", value: emoji.imageURL(), inline: true },
-        {
-          name: "Emoji Created At",
-          value: emoji.createdAt.toDateString(),
-          inline: true,
-        },
-        {
-          name: "Emoji Animated",
-          value: emoji.animated ? "Yes" : "No",
-          inline: true,
-        },
-        {
-          name: "Emoji Managed",
-          value: emoji.managed ? "Yes" : "No",
-          inline: true,
-        },
-      );
->>>>>>> a5634376
 
     await interaction.reply({ embeds: [embed] });
   },

const {
  SlashCommandBuilder,
  EmbedBuilder,
  PermissionFlagsBits,
} = require("discord.js");

// Rate limiting (adjust as needed)
const MAX_PURGE_PER_REQUEST = 100; // Max messages per bulkDelete
const PURGE_COOLDOWN_MS = 5000; // Cooldown in milliseconds

module.exports = {
<<<<<<< HEAD
	description_full: 'Prunes (deletes) messages from the channel within the last 14 days.',
	usage: '/purge [user:@user] [amount:number] [reason:"reason"]',
	examples: [
		'/purge',
		'/purge amount:50',
		'/purge user:@user123 amount:25',
		'/purge reason:"Cleaning up spam"',
		'/purge user:@user123 amount:10 reason:"Removing inappropriate messages"'
	],
	data: new SlashCommandBuilder()
		.setName('purge')
		.setDescription('Purge messages (max 100 messages within 14 days)')
		.setDefaultMemberPermissions(PermissionFlagsBits.ManageMessages)
		.addUserOption(option =>
			option
				.setName('user')
				.setDescription('The user to prune messages from (optional)')
		)
		.addIntegerOption(option =>
			option
				.setName('amount')
				.setDescription('The number of messages to prune (max 100, optional)')
				.setMinValue(1)
				.setMaxValue(100)
		)
		.addStringOption(option =>
			option
				.setName('reason')
				.setDescription('The reason for purging the messages (optional)')
		),

	async execute(interaction) {
		const user = interaction.options.getUser('user');
		let amount = interaction.options.getInteger('amount') || 100; // Default to 100 if not provided
		const reason = interaction.options.getString('reason') || 'No reason provided';

		await interaction.deferReply({ ephemeral: true }).catch(console.error);

		try {
			amount = Math.min(amount, MAX_PURGE_PER_REQUEST);

			const twoWeeksAgo = Date.now() - 14 * 24 * 60 * 60 * 1000;

			let messagesToDelete = [];
			let lastMessageId;

			// Fetch messages until enough are found or the limit is reached
			while (messagesToDelete.length < amount) {
				const fetchedMessages = await interaction.channel.messages.fetch({
					limit: amount - messagesToDelete.length, // Fetch only the remaining amount
					...(lastMessageId && { before: lastMessageId }),
				});

				if (fetchedMessages.size === 0) break;

				lastMessageId = fetchedMessages.last().id;

				// Apply filter if user is specified
				const filteredMessages = user
					? fetchedMessages.filter(
						msg => msg.author.id === user.id && msg.createdTimestamp > twoWeeksAgo
					)
					: fetchedMessages.filter(msg => msg.createdTimestamp > twoWeeksAgo);

				messagesToDelete = messagesToDelete.concat(filteredMessages.toJSON()); 

				// Stop fetching if enough messages are found
				if (messagesToDelete.length >= amount) break;
			}

			const deletedCount = messagesToDelete.length; // Get the final count
			
			// Delete messages in batches to avoid hitting rate limits
			while (messagesToDelete.length > 0) {
				const batch = messagesToDelete.splice(0, MAX_PURGE_PER_REQUEST);
				await interaction.channel.bulkDelete(batch, true);

				// Optional rate limit handling
				await new Promise(resolve => setTimeout(resolve, PURGE_COOLDOWN_MS));
			}

			const embed = new EmbedBuilder()
				.setColor('#00ff00')
				.setTitle('Purge Successful')
				.setDescription(`Pruned ${deletedCount} messages from ${user ? user : 'the channel'}. Reason: ${reason}`);

			await interaction.editReply({ embeds: [embed] });

		} catch (error) {
			console.error('Failed to prune messages:', error);

			const embed = new EmbedBuilder()
				.setColor('#ff0000')
				.setTitle('Purge Failed')
				.setDescription(
					`Failed to prune messages. Error: \`${error.message}\``
				);

			interaction.editReply({ embeds: [embed] }).catch(console.error);
		}
	},
=======
  description_full:
    "Prunes (deletes) messages from the specified user within the last 14 days.",
  usage: "/purge user:@user amount:number",
  examples: [
    "/purge user:@user123 amount:10",
    "/purge user:@user456 amount:50",
  ],
  data: new SlashCommandBuilder()
    .setName("purge")
    .setDescription(
      "Prune messages from a user (max 100 messages within 14 days)",
    )
    .setDefaultMemberPermissions(PermissionFlagsBits.ManageMessages)
    .addUserOption((option) =>
      option
        .setName("user")
        .setDescription("The user to prune messages from")
        .setRequired(true),
    )
    .addIntegerOption((option) =>
      option
        .setName("amount")
        .setDescription("The number of messages to prune (max 100)")
        .setRequired(true)
        .setMinValue(1)
        .setMaxValue(100),
    ),

  async execute(interaction) {
    const user = interaction.options.getUser("user");
    let amount = interaction.options.getInteger("amount");

    // Immediately defer the reply to acknowledge the interaction
    await interaction.deferReply({ ephemeral: true }).catch(console.error);

    try {
      // Limit amount to the maximum allowed by Discord
      amount = Math.min(amount, MAX_PURGE_PER_REQUEST);

      // Calculate the timestamp for 14 days ago
      const twoWeeksAgo = Date.now() - 14 * 24 * 60 * 60 * 1000;

      const messagesToDelete = [];
      let lastMessageId;

      // Fetch messages in batches until 'amount' is reached or no more messages
      while (messagesToDelete.length < amount) {
        const fetchedMessages = await interaction.channel.messages.fetch({
          limit: MAX_PURGE_PER_REQUEST,
          ...(lastMessageId && { before: lastMessageId }),
        });

        if (fetchedMessages.size === 0) break;

        lastMessageId = fetchedMessages.last().id;

        messagesToDelete.push(
          ...fetchedMessages.filter(
            (msg) =>
              msg.author.id === user.id && msg.createdTimestamp > twoWeeksAgo,
          ),
        );
      }

      // Delete messages if any are found
      if (messagesToDelete.length > 0) {
        const deletedCount = (
          await interaction.channel.bulkDelete(
            messagesToDelete.slice(0, amount),
            true,
          )
        ).size;

        const embed = new EmbedBuilder()
          .setColor("#00ff00")
          .setTitle("Purge Successful")
          .setDescription(`Pruned ${deletedCount} messages from ${user}`);

        await interaction.editReply({ embeds: [embed] });
      } else {
        return interaction.editReply({
          content: `No messages found from ${user.username} within the last 14 days.`,
        });
      }

      // Optional: Implement rate limit handling (adjust cooldown as needed)
      await new Promise((resolve) => setTimeout(resolve, PURGE_COOLDOWN_MS));
    } catch (error) {
      console.error("Failed to prune messages:", error);

      const embed = new EmbedBuilder()
        .setColor("#ff0000")
        .setTitle("Purge Failed")
        .setDescription(
          `Failed to prune messages from ${user}\nError: \`${error.message}\``,
        );

      interaction.editReply({ embeds: [embed] }).catch(console.error);
    }
  },
>>>>>>> a5634376
};<|MERGE_RESOLUTION|>--- conflicted
+++ resolved
@@ -9,95 +9,83 @@
 const PURGE_COOLDOWN_MS = 5000; // Cooldown in milliseconds
 
 module.exports = {
-<<<<<<< HEAD
-	description_full: 'Prunes (deletes) messages from the channel within the last 14 days.',
-	usage: '/purge [user:@user] [amount:number] [reason:"reason"]',
-	examples: [
-		'/purge',
-		'/purge amount:50',
-		'/purge user:@user123 amount:25',
-		'/purge reason:"Cleaning up spam"',
-		'/purge user:@user123 amount:10 reason:"Removing inappropriate messages"'
-	],
+	description_full: 'Prunes (deletes) messages from the specified user within the last 14 days.',
+	usage: '/purge user:@user amount:number',
+	examples: ['/purge user:@user123 amount:10', '/purge user:@user456 amount:50'],
 	data: new SlashCommandBuilder()
 		.setName('purge')
-		.setDescription('Purge messages (max 100 messages within 14 days)')
+		.setDescription('Prune messages from a user (max 100 messages within 14 days)')
 		.setDefaultMemberPermissions(PermissionFlagsBits.ManageMessages)
 		.addUserOption(option =>
 			option
 				.setName('user')
-				.setDescription('The user to prune messages from (optional)')
+				.setDescription('The user to prune messages from')
+				.setRequired(true)
 		)
 		.addIntegerOption(option =>
 			option
 				.setName('amount')
-				.setDescription('The number of messages to prune (max 100, optional)')
+				.setDescription('The number of messages to prune (max 100)')
+				.setRequired(true)
 				.setMinValue(1)
 				.setMaxValue(100)
-		)
-		.addStringOption(option =>
-			option
-				.setName('reason')
-				.setDescription('The reason for purging the messages (optional)')
 		),
 
 	async execute(interaction) {
 		const user = interaction.options.getUser('user');
-		let amount = interaction.options.getInteger('amount') || 100; // Default to 100 if not provided
-		const reason = interaction.options.getString('reason') || 'No reason provided';
+		let amount = interaction.options.getInteger('amount');
 
+		// Immediately defer the reply to acknowledge the interaction
 		await interaction.deferReply({ ephemeral: true }).catch(console.error);
 
 		try {
+			// Limit amount to the maximum allowed by Discord
 			amount = Math.min(amount, MAX_PURGE_PER_REQUEST);
 
+			// Calculate the timestamp for 14 days ago
 			const twoWeeksAgo = Date.now() - 14 * 24 * 60 * 60 * 1000;
 
-			let messagesToDelete = [];
+			const messagesToDelete = [];
 			let lastMessageId;
 
-			// Fetch messages until enough are found or the limit is reached
+			// Fetch messages in batches until 'amount' is reached or no more messages
 			while (messagesToDelete.length < amount) {
 				const fetchedMessages = await interaction.channel.messages.fetch({
-					limit: amount - messagesToDelete.length, // Fetch only the remaining amount
+					limit: MAX_PURGE_PER_REQUEST,
 					...(lastMessageId && { before: lastMessageId }),
 				});
 
-				if (fetchedMessages.size === 0) break;
+        if (fetchedMessages.size === 0) break;
 
-				lastMessageId = fetchedMessages.last().id;
+        lastMessageId = fetchedMessages.last().id;
 
-				// Apply filter if user is specified
-				const filteredMessages = user
-					? fetchedMessages.filter(
+				messagesToDelete.push(
+					...fetchedMessages.filter(
 						msg => msg.author.id === user.id && msg.createdTimestamp > twoWeeksAgo
 					)
-					: fetchedMessages.filter(msg => msg.createdTimestamp > twoWeeksAgo);
-
-				messagesToDelete = messagesToDelete.concat(filteredMessages.toJSON()); 
-
-				// Stop fetching if enough messages are found
-				if (messagesToDelete.length >= amount) break;
+				);
 			}
 
-			const deletedCount = messagesToDelete.length; // Get the final count
-			
-			// Delete messages in batches to avoid hitting rate limits
-			while (messagesToDelete.length > 0) {
-				const batch = messagesToDelete.splice(0, MAX_PURGE_PER_REQUEST);
-				await interaction.channel.bulkDelete(batch, true);
+			// Delete messages if any are found
+			if (messagesToDelete.length > 0) {
+				const deletedCount = (
+					await interaction.channel.bulkDelete(messagesToDelete.slice(0, amount), true)
+				).size;
 
-				// Optional rate limit handling
-				await new Promise(resolve => setTimeout(resolve, PURGE_COOLDOWN_MS));
+				const embed = new EmbedBuilder()
+					.setColor('#00ff00')
+					.setTitle('Purge Successful')
+					.setDescription(`Pruned ${deletedCount} messages from ${user}`);
+
+				await interaction.editReply({ embeds: [embed] });
+			} else {
+				return interaction.editReply({
+					content: `No messages found from ${user.username} within the last 14 days.`,
+				});
 			}
 
-			const embed = new EmbedBuilder()
-				.setColor('#00ff00')
-				.setTitle('Purge Successful')
-				.setDescription(`Pruned ${deletedCount} messages from ${user ? user : 'the channel'}. Reason: ${reason}`);
-
-			await interaction.editReply({ embeds: [embed] });
-
+			// Optional: Implement rate limit handling (adjust cooldown as needed)
+			await new Promise(resolve => setTimeout(resolve, PURGE_COOLDOWN_MS));
 		} catch (error) {
 			console.error('Failed to prune messages:', error);
 
@@ -105,112 +93,10 @@
 				.setColor('#ff0000')
 				.setTitle('Purge Failed')
 				.setDescription(
-					`Failed to prune messages. Error: \`${error.message}\``
+					`Failed to prune messages from ${user}\nError: \`${error.message}\``
 				);
-
-			interaction.editReply({ embeds: [embed] }).catch(console.error);
-		}
-	},
-=======
-  description_full:
-    "Prunes (deletes) messages from the specified user within the last 14 days.",
-  usage: "/purge user:@user amount:number",
-  examples: [
-    "/purge user:@user123 amount:10",
-    "/purge user:@user456 amount:50",
-  ],
-  data: new SlashCommandBuilder()
-    .setName("purge")
-    .setDescription(
-      "Prune messages from a user (max 100 messages within 14 days)",
-    )
-    .setDefaultMemberPermissions(PermissionFlagsBits.ManageMessages)
-    .addUserOption((option) =>
-      option
-        .setName("user")
-        .setDescription("The user to prune messages from")
-        .setRequired(true),
-    )
-    .addIntegerOption((option) =>
-      option
-        .setName("amount")
-        .setDescription("The number of messages to prune (max 100)")
-        .setRequired(true)
-        .setMinValue(1)
-        .setMaxValue(100),
-    ),
-
-  async execute(interaction) {
-    const user = interaction.options.getUser("user");
-    let amount = interaction.options.getInteger("amount");
-
-    // Immediately defer the reply to acknowledge the interaction
-    await interaction.deferReply({ ephemeral: true }).catch(console.error);
-
-    try {
-      // Limit amount to the maximum allowed by Discord
-      amount = Math.min(amount, MAX_PURGE_PER_REQUEST);
-
-      // Calculate the timestamp for 14 days ago
-      const twoWeeksAgo = Date.now() - 14 * 24 * 60 * 60 * 1000;
-
-      const messagesToDelete = [];
-      let lastMessageId;
-
-      // Fetch messages in batches until 'amount' is reached or no more messages
-      while (messagesToDelete.length < amount) {
-        const fetchedMessages = await interaction.channel.messages.fetch({
-          limit: MAX_PURGE_PER_REQUEST,
-          ...(lastMessageId && { before: lastMessageId }),
-        });
-
-        if (fetchedMessages.size === 0) break;
-
-        lastMessageId = fetchedMessages.last().id;
-
-        messagesToDelete.push(
-          ...fetchedMessages.filter(
-            (msg) =>
-              msg.author.id === user.id && msg.createdTimestamp > twoWeeksAgo,
-          ),
-        );
-      }
-
-      // Delete messages if any are found
-      if (messagesToDelete.length > 0) {
-        const deletedCount = (
-          await interaction.channel.bulkDelete(
-            messagesToDelete.slice(0, amount),
-            true,
-          )
-        ).size;
-
-        const embed = new EmbedBuilder()
-          .setColor("#00ff00")
-          .setTitle("Purge Successful")
-          .setDescription(`Pruned ${deletedCount} messages from ${user}`);
-
-        await interaction.editReply({ embeds: [embed] });
-      } else {
-        return interaction.editReply({
-          content: `No messages found from ${user.username} within the last 14 days.`,
-        });
-      }
-
-      // Optional: Implement rate limit handling (adjust cooldown as needed)
-      await new Promise((resolve) => setTimeout(resolve, PURGE_COOLDOWN_MS));
-    } catch (error) {
-      console.error("Failed to prune messages:", error);
-
-      const embed = new EmbedBuilder()
-        .setColor("#ff0000")
-        .setTitle("Purge Failed")
-        .setDescription(
-          `Failed to prune messages from ${user}\nError: \`${error.message}\``,
-        );
 
       interaction.editReply({ embeds: [embed] }).catch(console.error);
     }
   },
->>>>>>> a5634376
 };
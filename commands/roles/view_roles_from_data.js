const { SlashCommandBuilder, EmbedBuilder } = require("discord.js");
const fs = require("fs");

module.exports = {
<<<<<<< HEAD
	description_full: 'Displays a list of roles that have been stored in the roles.json data file.',
	usage: '/view_roles_from_data',
	examples: ['/view_roles_from_data'],
	data: new SlashCommandBuilder()
		.setName('view_roles_from_data')
		.setDescription('View the roles stored in the data.')
		.addStringOption(option =>
			option
				.setName('file')
				.setDescription('Which file you want to store role data into?')
				.setRequired(true)
				.addChoices(
					{ name: 'Level Roles', value: './assets/json/levelRoles.json' },
					{ name: 'Other Roles', value: './assets/json/roles.json' }
				)
		),
	async execute(interaction) {
		const fileChoices = interaction.options.getString('file');
=======
  description_full:
    "Displays a list of roles that have been stored in the roles.json data file.",
  usage: "/view_roles_from_data",
  examples: ["/view_roles_from_data"],
  data: new SlashCommandBuilder()
    .setName("view_roles_from_data")
    .setDescription("View the roles stored in the data.")
    .addStringOption((option) =>
      option
        .setName("file")
        .setDescription("Which file you want to store role data into?")
        .setRequired(true)
        .addChoices(
          { name: "Level Roles", value: "./assets/json/levelRoles.json" },
          { name: "Other Roles", value: "./assets/json/roles.json" },
        ),
    ),
  async execute(interaction) {
    const fileChoices = interaction.options.getString("file");
>>>>>>> a5634376

    fs.readFile(fileChoices, "utf8", (err, data) => {
      if (err) {
        console.error(err);
        return interaction.reply(
          "An error occurred while reading the role data.",
        );
      }

      let jsonData = {};
      try {
        jsonData = JSON.parse(data);
      } catch (parseError) {
        console.warn("File was empty or contained invalid JSON.");
      }

      if (!jsonData.roles || jsonData.roles.length === 0) {
        return interaction.reply("There are no roles stored in the data.");
      }

      const embed = new EmbedBuilder()
        .setTitle("Stored Roles")
        .setColor("#00FFFF")
        .setDescription(
          jsonData.roles
            .map(
              (role, index) =>
                `${index + 1}. **${role.roleName}** (ID: \`${role.roleID}\`, Color: \`${role.roleColor}\`)`,
            )
            .join("\n"),
        );

      interaction.reply({ embeds: [embed] });
    });
  },
};<|MERGE_RESOLUTION|>--- conflicted
+++ resolved
@@ -2,7 +2,6 @@
 const fs = require("fs");
 
 module.exports = {
-<<<<<<< HEAD
 	description_full: 'Displays a list of roles that have been stored in the roles.json data file.',
 	usage: '/view_roles_from_data',
 	examples: ['/view_roles_from_data'],
@@ -10,10 +9,7 @@
 		.setName('view_roles_from_data')
 		.setDescription('View the roles stored in the data.')
 		.addStringOption(option =>
-			option
-				.setName('file')
-				.setDescription('Which file you want to store role data into?')
-				.setRequired(true)
+			option.setName('file').setDescription('Which file you want to store role data into?').setRequired(true)
 				.addChoices(
 					{ name: 'Level Roles', value: './assets/json/levelRoles.json' },
 					{ name: 'Other Roles', value: './assets/json/roles.json' }
@@ -21,27 +17,6 @@
 		),
 	async execute(interaction) {
 		const fileChoices = interaction.options.getString('file');
-=======
-  description_full:
-    "Displays a list of roles that have been stored in the roles.json data file.",
-  usage: "/view_roles_from_data",
-  examples: ["/view_roles_from_data"],
-  data: new SlashCommandBuilder()
-    .setName("view_roles_from_data")
-    .setDescription("View the roles stored in the data.")
-    .addStringOption((option) =>
-      option
-        .setName("file")
-        .setDescription("Which file you want to store role data into?")
-        .setRequired(true)
-        .addChoices(
-          { name: "Level Roles", value: "./assets/json/levelRoles.json" },
-          { name: "Other Roles", value: "./assets/json/roles.json" },
-        ),
-    ),
-  async execute(interaction) {
-    const fileChoices = interaction.options.getString("file");
->>>>>>> a5634376
 
     fs.readFile(fileChoices, "utf8", (err, data) => {
       if (err) {

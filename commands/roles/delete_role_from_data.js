const { SlashCommandBuilder } = require("discord.js");
const fs = require("fs");

module.exports = {
<<<<<<< HEAD
	description_full: 'Removes a role from the roles.json data file.',
	usage: '/delete_role_from_data <role:role>',
	examples: ['/delete_role_from_data role:Guests'],
	data: new SlashCommandBuilder()
		.setName('delete_role_from_data')
		.setDescription('Deletes a role from the json file data.')
		.addRoleOption(option =>
			option.setName('role').setDescription('The role to delete').setRequired(true)
		)
		.addStringOption(option =>
			option
				.setName('file')
				.setDescription('Which file you want to store role data into?')
				.setRequired(true)
				.addChoices(
					{ name: 'Level Roles', value: './assets/json/levelRoles.json' },
					{ name: 'Other Roles', value: './assets/json/roles.json' }
				)
		),
	async execute(interaction) {
		const role = interaction.options.getRole('role');
		const fileChoices = interaction.options.getString('file');
=======
  description_full: "Removes a role from the roles.json data file.",
  usage: "/delete_role_from_data <role:role>",
  examples: ["/delete_role_from_data role:Guests"],
  data: new SlashCommandBuilder()
    .setName("delete_role_from_data")
    .setDescription("Deletes a role from the json file data.")
    .addRoleOption((option) =>
      option
        .setName("role")
        .setDescription("The role to delete")
        .setRequired(true),
    )
    .addStringOption((option) =>
      option
        .setName("file")
        .setDescription("Which file you want to store role data into?")
        .setRequired(true)
        .addChoices(
          { name: "Level Roles", value: "./assets/json/levelRoles.json" },
          { name: "Other Roles", value: "./assets/json/roles.json" },
        ),
    ),
  async execute(interaction) {
    const role = interaction.options.getRole("role");
    const fileChoices = interaction.options.getString("file");
>>>>>>> a5634376

    fs.readFile(fileChoices, "utf8", (err, data) => {
      if (err) {
        console.error(err);
        return interaction.reply("An error occurred while reading the file.");
      }

      let jsonData = {};
      try {
        jsonData = JSON.parse(data);
      } catch (parseError) {
        console.warn(
          "File was empty or contained invalid JSON. Starting with an empty object.",
        );
      }

      if (!jsonData.roles) {
        return interaction.reply("There are no roles in the data!");
      }

      const roleIndex = jsonData.roles.findIndex(
        (existingRole) => existingRole.roleID === role.id,
      );
      if (roleIndex === -1) {
        return interaction.reply(
          `The role "${role.name}" was not found in the data!`,
        );
      }

      jsonData.roles.splice(roleIndex, 1);

      fs.writeFile(fileChoices, JSON.stringify(jsonData, null, 2), (err) => {
        if (err) {
          console.error(err);
          return interaction.reply(
            "An error occurred while writing to the file.",
          );
        }
        interaction.reply(
          `Role "${role.name}" has been deleted from the data!`,
        );
      });
    });
  },
};<|MERGE_RESOLUTION|>--- conflicted
+++ resolved
@@ -2,7 +2,6 @@
 const fs = require("fs");
 
 module.exports = {
-<<<<<<< HEAD
 	description_full: 'Removes a role from the roles.json data file.',
 	usage: '/delete_role_from_data <role:role>',
 	examples: ['/delete_role_from_data role:Guests'],
@@ -13,10 +12,7 @@
 			option.setName('role').setDescription('The role to delete').setRequired(true)
 		)
 		.addStringOption(option =>
-			option
-				.setName('file')
-				.setDescription('Which file you want to store role data into?')
-				.setRequired(true)
+			option.setName('file').setDescription('Which file you want to store role data into?').setRequired(true)
 				.addChoices(
 					{ name: 'Level Roles', value: './assets/json/levelRoles.json' },
 					{ name: 'Other Roles', value: './assets/json/roles.json' }
@@ -25,33 +21,6 @@
 	async execute(interaction) {
 		const role = interaction.options.getRole('role');
 		const fileChoices = interaction.options.getString('file');
-=======
-  description_full: "Removes a role from the roles.json data file.",
-  usage: "/delete_role_from_data <role:role>",
-  examples: ["/delete_role_from_data role:Guests"],
-  data: new SlashCommandBuilder()
-    .setName("delete_role_from_data")
-    .setDescription("Deletes a role from the json file data.")
-    .addRoleOption((option) =>
-      option
-        .setName("role")
-        .setDescription("The role to delete")
-        .setRequired(true),
-    )
-    .addStringOption((option) =>
-      option
-        .setName("file")
-        .setDescription("Which file you want to store role data into?")
-        .setRequired(true)
-        .addChoices(
-          { name: "Level Roles", value: "./assets/json/levelRoles.json" },
-          { name: "Other Roles", value: "./assets/json/roles.json" },
-        ),
-    ),
-  async execute(interaction) {
-    const role = interaction.options.getRole("role");
-    const fileChoices = interaction.options.getString("file");
->>>>>>> a5634376
 
     fs.readFile(fileChoices, "utf8", (err, data) => {
       if (err) {

--- conflicted
+++ resolved
@@ -2,7 +2,6 @@
 const fs = require("fs");
 
 module.exports = {
-<<<<<<< HEAD
 	description_full:
 		'Edits the name and/or color of a role stored in the roles.json data file. Provide either the name, color, or both to update.',
 	usage: '/edit_role_in_data <role:role> [name:new_name] [color:#hexcolor]',
@@ -17,10 +16,7 @@
 			option.setName('role').setDescription('The role to edit').setRequired(true)
 		)
 		.addStringOption(option =>
-			option
-				.setName('file')
-				.setDescription('Which file you want to store role data into?')
-				.setRequired(true)
+			option.setName('file').setDescription('Which file you want to store role data into?').setRequired(true)
 				.addChoices(
 					{ name: 'Level Roles', value: './assets/json/levelRoles.json' },
 					{ name: 'Other Roles', value: './assets/json/roles.json' }
@@ -40,51 +36,6 @@
 		const newName = interaction.options.getString('name');
 		const newColor = interaction.options.getString('color');
 		const fileChoices = interaction.options.getString('file');
-=======
-  description_full:
-    "Edits the name and/or color of a role stored in the roles.json data file. Provide either the name, color, or both to update.",
-  usage: "/edit_role_in_data <role:role> [name:new_name] [color:#hexcolor]",
-  examples: [
-    '/edit_role_in_data role:Moderators name:"Senior Moderators"',
-    "/edit_role_in_data role:VIP color:#FFD700",
-  ],
-  data: new SlashCommandBuilder()
-    .setName("edit_role_in_data")
-    .setDescription("Edits a role in the json file data.")
-    .addRoleOption((option) =>
-      option
-        .setName("role")
-        .setDescription("The role to edit")
-        .setRequired(true),
-    )
-    .addStringOption((option) =>
-      option
-        .setName("file")
-        .setDescription("Which file you want to store role data into?")
-        .setRequired(true)
-        .addChoices(
-          { name: "Level Roles", value: "./assets/json/levelRoles.json" },
-          { name: "Other Roles", value: "./assets/json/roles.json" },
-        ),
-    )
-    .addStringOption((option) =>
-      option
-        .setName("name")
-        .setDescription("The new name for the role")
-        .setRequired(false),
-    )
-    .addStringOption((option) =>
-      option
-        .setName("color")
-        .setDescription("The new color for the role in hex format (#000000)")
-        .setRequired(false),
-    ),
-  async execute(interaction) {
-    const role = interaction.options.getRole("role");
-    const newName = interaction.options.getString("name");
-    const newColor = interaction.options.getString("color");
-    const fileChoices = interaction.options.getString("file");
->>>>>>> a5634376
 
     fs.readFile(fileChoices, "utf8", (err, data) => {
       if (err) {
